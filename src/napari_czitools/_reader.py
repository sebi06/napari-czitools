from czitools.read_tools import read_tools
from czitools.utils import logging_tools

from ._io import CZIDataLoader, process_channels

logger = logging_tools.set_logging()


def napari_get_reader(path: str):

    if isinstance(path, list):
        # reader plugins may be handed single path, or a list of paths.
        # if it is a list, it is assumed to be an image stack...
        # so we are only going to look at the first file.
        path = path[0]

    # if we know we cannot read the file, we immediately return None.
    if not path.endswith(".czi"):
        return None

    # otherwise we return the *function* that can read ``path``.
    return reader_function_adv


# this function is called when using Open -> Files(s) directly from the menu
def reader_function_adv(
    path: str, zoom=1.0, use_dask=False, chunk_zyx=False, use_xarray=True
):
<<<<<<< HEAD
    """Take a path, add layers and metadata to the viewer.

    This function reads a CZI file and adds its data to the viewer. It uses
    the CZIDataLoader class to handle the file loading and processing.

    Parameters
    ----------
    path : str
        Path to the CZI file.
    zoom : float, optional
        Zoom factor to apply to the image data. Default is 1.0.
    use_dask : bool, optional
        Whether to use dask for lazy loading of the data. Default is False.
    chunk_zyx : bool, optional
        Whether to chunk the data in the ZYX dimensions. Default is False.
    use_xarray : bool, optional
        Whether to use xarray for data representation. Default is True.

    Returns
    -------
    layer_data : list of tuples
        A list of LayerData tuples. Each tuple contains (data, metadata, layer_type),
        where data is a numpy array or None, metadata is a dict of keyword arguments
        for the corresponding viewer.add_* method in Napari, and layer_type is a
        lower-case string naming the type of layer. In this implementation, it
        returns [(None,)] to allow customizing the viewer after the layers are added.
    """
=======
>>>>>>> ac8cc02f

    # call the function to add the data to the viewer
    czi = CZIDataLoader(
        path,
        zoom=zoom,
        use_dask=use_dask,
        chunk_zyx=chunk_zyx,
        use_xarray=use_xarray,
        show_metadata="table",
    )

    # add the data to the viewer
    czi.add_to_viewer()

    # return nothing to allow customizing the viewer after the layers are added
    return [(None,)]


# this one is use to show the provided sample data
# it does not allow to show the metadata because in order to work we need to return a
# layerdata tuple.
#
# See also: https://forum.image.sc/t/file-open-vs-open-sample-using-my-own-napari-plugin/111123/8?u=sebi06
#
def reader_function(
    path: str, zoom=1.0, use_dask=False, chunk_zyx=False, use_xarray=True
):
    """Take a path or list of paths and return a list of LayerData tuples.

    Readers are expected to return data as a list of tuples, where each tuple
    is (data, [add_kwargs, [layer_type]]), "add_kwargs" and "layer_type" are
    both optional.

    Parameters
    ----------
    path : str or list of str
        Path to file, or list of paths.

    Returns
    -------
    layer_data : list of tuples
        A list of LayerData tuples where each tuple in the list contains
        (data, metadata, layer_type), where data is a numpy array, metadata is
        a dict of keyword arguments for the corresponding viewer.add_* method
        in napari, and layer_type is a lower-case string naming the type of
        layer. Both "meta", and "layer_type" are optional. napari will
        default to layer_type=="image" if not provided
    """

    # # call the function to add the data to the viewer
    # layers = _add_czi_data(
    #     path,
    #     zoom=zoom,
    #     use_dask=use_dask,
    #     chunk_zyx=chunk_zyx,
    #     use_xarray=use_xarray,
    # )

    sample_data = []

    # return an array with dimension order STCZYX(A)
    array6d, metadata = read_tools.read_6darray(
        path,
        use_dask=use_dask,
        chunk_zyx=chunk_zyx,
        zoom=zoom,
        use_xarray=use_xarray,
    )

    # get the channel layers
    channel_layers = process_channels(array6d, metadata)

    for chl in channel_layers:

        sample_data.append(
            (
                chl.sub_array,
                {
                    "name": chl.name,
                    "scale": chl.scale,
                    "colormap": chl.colormap,
                    "blending": "additive",
                    "opacity": 0.85,
                },
                "image",
            )
        )

    # add the list of layers to th viewer
    return sample_data
    # return layers


# def _add_czi_data(
#     path: str,
#     zoom: float = 1.0,
#     use_dask: bool = False,
#     chunk_zyx: bool = False,
#     use_xarray: bool = True,
# ):

#     sample_data = []

#     # return an array with dimension order STCZYX(A)
#     array6d, metadata = read_tools.read_6darray(
#         path,
#         use_dask=use_dask,
#         chunk_zyx=chunk_zyx,
#         zoom=zoom,
#         use_xarray=use_xarray,
#     )

#     # get the channel layers
#     channel_layers = process_channels(array6d, metadata)

#     for chl in channel_layers:

#         sample_data.append(
#             (
#                 chl.sub_array,
#                 {
#                     "name": chl.name,
#                     "scale": chl.scale,
#                     "colormap": chl.colormap,
#                     "blending": "additive",
#                     "opacity": 0.85,
#                 },
#                 "image",
#             )
#         )

#     return sample_data<|MERGE_RESOLUTION|>--- conflicted
+++ resolved
@@ -26,7 +26,6 @@
 def reader_function_adv(
     path: str, zoom=1.0, use_dask=False, chunk_zyx=False, use_xarray=True
 ):
-<<<<<<< HEAD
     """Take a path, add layers and metadata to the viewer.
 
     This function reads a CZI file and adds its data to the viewer. It uses
@@ -54,8 +53,6 @@
         lower-case string naming the type of layer. In this implementation, it
         returns [(None,)] to allow customizing the viewer after the layers are added.
     """
-=======
->>>>>>> ac8cc02f
 
     # call the function to add the data to the viewer
     czi = CZIDataLoader(
@@ -83,27 +80,6 @@
 def reader_function(
     path: str, zoom=1.0, use_dask=False, chunk_zyx=False, use_xarray=True
 ):
-    """Take a path or list of paths and return a list of LayerData tuples.
-
-    Readers are expected to return data as a list of tuples, where each tuple
-    is (data, [add_kwargs, [layer_type]]), "add_kwargs" and "layer_type" are
-    both optional.
-
-    Parameters
-    ----------
-    path : str or list of str
-        Path to file, or list of paths.
-
-    Returns
-    -------
-    layer_data : list of tuples
-        A list of LayerData tuples where each tuple in the list contains
-        (data, metadata, layer_type), where data is a numpy array, metadata is
-        a dict of keyword arguments for the corresponding viewer.add_* method
-        in napari, and layer_type is a lower-case string naming the type of
-        layer. Both "meta", and "layer_type" are optional. napari will
-        default to layer_type=="image" if not provided
-    """
 
     # # call the function to add the data to the viewer
     # layers = _add_czi_data(
