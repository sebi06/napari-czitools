name: napari-czitools

display_name: CziTools

# use 'hidden' to remove plugin from napari hub search results
visibility: public

# see https://napari.org/stable/plugins/technical_references/manifest.html#fields for valid categories
categories: ["IO"]

contributions:
  commands:

    - id: napari-czitools.get_reader_adv
      python_name: napari_czitools._reader:napari_get_reader
      title: Open *.czi image files with CziTools

    - id: napari-czitools.celldivision_data
      python_name: napari_czitools._sample_data:celldivision_data
      title: Load 5D Data

    - id: napari-czitools.wellplate_data
      python_name: napari_czitools._sample_data:wellplate_data
      title: Load WellPlate Data

    - id: napari-czitools.zstack_data
      python_name: napari_czitools._sample_data:zstack_data
<<<<<<< HEAD
      title: Load ZStack Data
=======
      title: Load 3D Z-Stack Data
>>>>>>> ac8cc02f

    - id: napari-czitools.make_container_widget
      python_name: napari_czitools:ImageThreshold
      title: Make threshold Container widget

    - id: napari-czitools.make_magic_widget
      python_name: napari_czitools:threshold_magic_widget
      title: Make threshold magic widget

    - id: napari-czitools.make_function_widget
      python_name: napari_czitools:threshold_autogenerate_widget
      title: Make threshold function widget

    - id: napari-czitools.make_qwidget
      python_name: napari_czitools:ExampleQWidget
      title: Make example QWidget

  readers:
    - command: napari-czitools.get_reader_adv
      accepts_directories: false
      filename_patterns: ['*.czi']

  sample_data:
    - command: napari-czitools.celldivision_data
      display_name: Celldivision 5D dataset
      key: unique_id.0

    - command: napari-czitools.wellplate_data
      display_name: WellPlate 6D dataset
      key: unique_id.1
    - command: napari-czitools.zstack_data
      display_name: Z-Stack 3D dataset
      key: unique_id.2

    - command: napari-czitools.zstack_data
      display_name: Z-Stack dataset
      key: unique_id.2

  widgets:
    - command: napari-czitools.make_container_widget
      display_name: Container Threshold

    - command: napari-czitools.make_magic_widget
      display_name: Magic Threshold

    - command: napari-czitools.make_function_widget
      autogenerate: true
      display_name: Autogenerate Threshold

    - command: napari-czitools.make_qwidget
      display_name: Example QWidget<|MERGE_RESOLUTION|>--- conflicted
+++ resolved
@@ -25,11 +25,7 @@
 
     - id: napari-czitools.zstack_data
       python_name: napari_czitools._sample_data:zstack_data
-<<<<<<< HEAD
       title: Load ZStack Data
-=======
-      title: Load 3D Z-Stack Data
->>>>>>> ac8cc02f
 
     - id: napari-czitools.make_container_widget
       python_name: napari_czitools:ImageThreshold
